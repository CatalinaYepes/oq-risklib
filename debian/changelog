  [Michele Simionato]
<<<<<<< HEAD
  * Added a consistency check between the risk model keys in the job.ini and
    the risk model files
=======
  * Scenario Risk and Scenario Damage calculators can work with a single
    configuration file now
  * When computing insured losses for an exposure without deductible and
    insuredLimit, raise an error early
>>>>>>> 11f39e0c
  * Improved the export names of the oq-lite calculators
  * Updated all the risk demos
  * Changed the EventBasedRisk demo to produce loss curves
  * Fixed a bug with the error management: now a critical error in the
    the pre-calculation stops the whole computation and there is a single
    traceback
  * Improved the memory consumption and data transfer of the event_based_risk
    calculator
  * All data of a computation are now stored in a single calc_XXX.hdf5 file    
  * The ProbabilisticEventBased risk demo works with a single job.ini
  * Added support for NRML 0.5 for fragility functions and deprecated NRML 0.4
  * Added a ConsequenceModel parser and implemented the calculation of
    consequences in the scenario_damage calculator

  [Matteo Nastasi]
  * Imposed version for python-h5py dependency, Ubuntu 12.04 will use
    backported version from GEM repository

  [Michele Simionato]
  * Added a test for a bug of h5py version 2.0.1
  * Added a check for specific_assets not in the exposure
  * Added XML exports for the hazard curves
  * Enhanced the .rst report with info about the exposure and the source model
  * Changed the PerformanceMonitor to write only on the controller
  * Introduced HDF5 outputs for the scenario_risk calculator
  * Introduced HDF5 outputs for the scenario_damage calculator
  * Added the ability to read scenario NRML files
  * Silenced an ElementTree warning
  * Added a test with multiple assets on the same site
  * Improved the error message for invalid exposures
  * Fixed a few tests on Windows

python-oq-risklib (0.8.0-0~precise01) precise; urgency=low

  [Michele Simionato]
  * Added a --pdb flag
  * Added validation to the source IDs
  * It is now possible to pass arguments to the GSIMs in the logic tree file
  * Added data transfer information to the CSV reports
  * Fixed several bugs in the ebr calculator
  * The composite source model is saved in the HDF5 file
  * Added a command 'oq-lite info --report job.ini' to produce a report
    on a calculation without running it
  * Negative calculations IDs are recognized in the oq-lite commands
  * The GMFs are saved in the HDF5 file
  * Added vulnerability functions with Probability Mass Function
  * oq-lite has now a 'reduce' command to reduce large computations
  * The epsilon_matrix is now saved in HDF5 format
  * Fixed a bug in apply_reduce when the first argument is a numpy array
  * Added a functionality 'write_source_model' to serialize sources in XML

 -- Matteo Nastasi (GEM Foundation) <nastasi@openquake.org>  Wed, 23 Sep 2015 15:17:28 +0200

python-oq-risklib (0.7.2-0~precise01) precise; urgency=low

  [Matteo Nastasi]
  * Packaging system improvement

  [Michele Simionato]
  * Fixed an ordering bug in the GSIM logic tree

 -- Matteo Nastasi (GEM Foundation) <nastasi@openquake.org>  Fri, 05 Jun 2015 11:55:09 +0200

python-oq-risklib (0.7.1-0~precise01) precise; urgency=low

  [Michele Simionato]
  * Fixed an export bug in the scenario_damage calculator: now the case of
    multiple assets on the same location is treated correctly

 -- Matteo Nastasi (GEM Foundation) <nastasi@openquake.org>  Wed, 20 May 2015 09:58:07 +0200

python-oq-risklib (0.7.0-1~precise01) precise; urgency=low

  [Matteo Nastasi, Daniele Viganò]
  * Fixed dependencies version management

 -- Matteo Nastasi (GEM Foundation) <nastasi@openquake.org>  Thu, 07 May 2015 13:56:09 +0200

python-oq-risklib (0.7.0-0~precise01) precise; urgency=low

  [Matteo Nastasi, Daniele Viganò]
  * Add binary package support for both Ubuntu 12.04 (Precise)
    and Ubuntu 14.04 (Trusty)

  [Michele Simionato]
  * Added a check on invalid IMTs when using the JB2009 correlation model
  * Made sure that the site collection is ordered by (lon, lat) in all cases
  * Extended the scenario calculators so that they can manage multiple GSIMs
    at the same time
  * Ported the event_based calculator to oq-lite (except disaggregation)
  * Introduced a DataStore class to save either generic pickled objects or
    numpy arrays; if installed, it can use the h5py library
  * Added defaults to the parameters in job.ini
  * Extended the 'oq-lite info' command to plot some useful informations
    about the source model
  * Ported the classical_risk calculator to oq-lite
  * Added an 'oq-lite pick_rlzs' command to display the distance of the
    hazard curves from the mean, by using the RMSEP distance
  * Ported the scenario_risk calculator to oq-lite
  * Added a check to forbid exposures with an asset number=0
  * In the tests you can compare for equality files containing numbers, possibly
    ignoring the last digits
  * Increased the number of SES generated by the demo
    ProbabilisticEventBased from 10 to 200
  * For the event based calculator, print the site index where the discrepancy
    with the classical hazard curves is greater
  * Now the engine is able to gunzip transparently the logic tree files too
  * Added a convergency test for the hazard curves generated by the event
    based calculator when the number of samples is high
  * Added a script to reduce large source models and large exposure models
  * Fixed a bug in the NRML writer for nodes with value=0
  * Added a 'plot' command to oq-lite

 -- Matteo Nastasi (GEM Foundation) <nastasi@openquake.org>  Thu, 07 May 2015 10:51:21 +0200

python-oq-risklib (0.6.0-1) precise; urgency=low

  [Matteo Nastasi]
  * Wrong oq-hazardlib version dependency fixed

 -- Matteo Nastasi (GEM Foundation) <nastasi@openquake.org>  Fri, 27 Feb 2015 11:54:22 +0100

python-oq-risklib (0.6.0-0) precise; urgency=low

  [Michele Simionato]
  * Changed the event based risk demo to use fully the specific assets feature
  * Implemented export of SESCollections
  * Classical tiling calculator in oq-lite
  * Raise an error if there are assets missing the number attribute
  * Added a prefilter flag
  * Moved the management of zipfiles into oq-lite
  * Export lon and lat in the hazard curves
  * Simplified the management of GMPE logic tree realizations
  * Towards supporting Ubuntu 14.04
  * Fixed error when minIML|maxIML are missing in the fragility model
  * Ported the generation of UHS curves into risklib
  * Better error message for duplicated IMLs
  * Implemented hazard map export in oq-lite
  * Create the export_dir if possible
  * Moved the demos inside oq-risklib
  * Now sites can be extracted from the site_model.xml file
  * Fixed the oversampling bug
  * Added a warning in case of oversampling
  * Provided a user-friendly string representation of the class RlzsAssoc
  * Added classical damage QA tests
  * Add a test case for sampling two source models of different weight
  * Implemented classical damage calculator
  * Moved hazard maps and mean and quantile functions from the engine into risklib
  * Added a check for duplicated branchset IDs
  * If export_dir is not given, save on $HOME

 -- Matteo Nastasi (GEM Foundation) <nastasi@openquake.org>  Wed, 25 Feb 2015 17:04:04 +0100

python-oq-risklib (0.5.1-0) precise; urgency=low

  * consistency in version management between debian/ubuntu package and
    library from git sources

 -- Matteo Nastasi (GEM Foundation) <nastasi@openquake.org>  Thu, 18 Dec 2014 15:42:53 +0100

python-oq-risklib (0.5.0-1) precise; urgency=low

  * Fixed version in the documentation
  * Removed an incorrect warning
  * Scenario damage tests
  * Added a DamageWriter class and the expected outputs for the ScenarioDamage
    QA tests
  * Improve the error message when the user sets the wrong calculation_mode
  * Moved get_realizations from the engine into commonlib
  * Added more validation to dictionaries
  * Added a new parameter complex_fault_mesh_spacing
  * Ported the scenario tests to oq-lite
  * Added a get_params utility
  * Simplified the monitoring
  * Add the QA tests data removed from the engine
  * Added a forgotten .rst file
  * Use shallow-clone to improve CI builds speed
  * Fix documentation
  * Merged commonlib inside risklib
  * Move the calculation of input/output weights into commonlib
  * The export_dir is now always given
  * Small fixes to commonlib
  * Better error message for regions that cannot be discretized
  * Fixed precision
  * Add a facility to read source models in commonlib
  * Add an hard limit to check_mem_usage()
  * Fixed test_different_levels_ok
  * Removed an excessive validation
  * Added a validation is_valid_hazard_curves
  * Reverted the check on duplicated vulnerabilitySetID
  * Improved the validation of vulnerability models
  * Examples, tests and notebook for the feature of oq-lite
  * Some refactoring of the classes RiskModel and RiskInput
  * Basic support for risk calculators in commonlib
  * Building the documentation of risklib and some refactoring
  * Build the documentation of commonlib
  * Support of the oq-lite command-line tool
  * Converting the region_constraint into a WKT polygon in commonlib, not in
    the engine
  * Fixed a subtle ImportError
  * Added a forgotten file
  * Support for the simplification of the risk calculators
  * Rewritten the RiskModel class and refactored the Workflow classes
  * Loss per event per asset
  * Dependency check
  * Updated version of risklib
  * Merged nrmllib inside commonlib
  * Added get_exposure and some refactoring
  * Changed the RiskModel API
  * The investigationTime attribute is optional
  * Use the new validation mechanism for vulnerability/fragility functions
  * Reflected the change in risklib
  * Fixed typo in an error message
  * reversed edges to make complex surface comply with Aki & Richards conven...
  * Moved the node context manager to the node library
  * Better debugging representation of a node
  * The maximum_distance must be mandatory in all hazard calculators
  * Restored the NrmlHazardlibConverter
  * Used PlanarSurface.from_corner_points
  * Improved the validation on PMF
  * Added a generic SourceConverter class for all sources, including the
    NonParametric ones
  * Added a lazy function read_nodes
  * Added a "node_factory" validation facility to the node library
  * Rewritten the openquake validation mechanism; now it is done in commonlib
  * Support validation code for the engine
  * Added a few validation functions
  * Added a validation on the GSIM name
  * Added MeanLossTestCase and some comments/docstrings
  * Small improvements
  * Logging the size of received data, to assess the stress on rabbitmq
  * Parallel filtering
  * Fixed the branch ordering
  * Ordering the sources after splitting-filtering them
  * Added an EpsilonProvider class
  * Introduced get_epsilons
  * Improved the splitting mechanism
  * Fix an ordering on the exported GMF
  * Moved parse_config from the engine to commonlib
  * Given a proper ordering to BranchTuples
  * Decoupled the sampling logic from the GsimLogicTree class
  * Get more information about the number of realizations in full enumeration
  * Small refactoring of the block-splitting routines
  * Fixed the sampling in GsimLogicTree
  * Small changes to support the refactoring on the engine side
  * packager.sh: missing update fixed
  * Risk loaders
  * Added a property .imts to the RiskModel class
  * The rupture seed is now visible in the XML file
  * Made explicit the dependence from the getters
  * GMPE logic tree fix
  * Many improvements to make the SourceCollector more usable from the
    command-line
  * Fix for the case of empty SES
  * Add a debug flag to enable set -x in packager.sh
  * Improved the SourceCollector
  * Fix gmf duplication
  * Removed logictree.enumerate_paths
  * Moved modules to manage sources and logic trees from the engine
  * Minor refactoring of scientific.scenario_damage
  * Reflected the API change in risklib
  * Refactoring of risklib needed to solve the problem of the block size
    dependence
  * Remove CalculationUnit
  * Removed some useless code from risklib
  * Fix branch var to be compliant within the new CI git plugin
  * Updates Copyright to 2014
  * rupture_to_element facility
  * Ci devtest
  * Renamed common->commonlib
  * Add setup.py
  * Improved validation and some cleanup
  * Decouple the gsim logic tree from the SES output and remove dead code
  * Moved the tests directory inside the package
  * Refactored the conversion library
  * More work on the conversion/validation library
  * Add loss type to risk outputs
  * Pull request for the validation library
  * Standard Loss map GeoJSON
  * Exporting the GMF in XML should not require keeping all the tree in memory
  * No unicode + StringIO in tests
  * Fix parsing of isAbsolute
  * Insured loss curves statistics
  * Csv tools
  * Fixed the streaming xml writer
  * Hazard Curve GeoJSON parser
  * GeoJSON map node values should be floats
  * Node library
  * Ruptures now have a tag attribute
  * Revise insured losses algorithm
  * Added an InvalidFile exception
  * Add stdDevLoss field
  * Compute Curve stats
  * Implemented a StreamingXMLWriter
  * Minor optimizations by using memoization
  * Fix quantile maps computation
  * Fix Asset statistics
  * NRML parsers/writers should be able to accept either file paths or
    file-like objects
  * Refactoring: added risk workflows
  * Add '__version__' to package init
  * Hazard map GeoJSON writer
  * GeoJSON LossMap Writer
  * Remove 'ndenumerate'

 -- Matteo Nastasi (GEM Foundation) <nastasi@openquake.org>  Wed, 10 Dec 2014 11:17:03 +0100

python-oq-risklib (0.3.0-1) precise; urgency=low

  * Lxc sandbox - improved CI with sandboxed source tests (LP: #1177319)
  * Refactoring: remove curve module (LP: #1174231)
  * Update Event Based algorithm (LP: #1168446)
  * Fix sampling in lognormaldistribution when mean = 0, covs = 0
    (LP: #1167863)
  * Strictly increasing vulnerability function in classical calculator
    (LP: #1165076)
  * Added concurrent.futures to risklib (temporary solution)
  * Update average loss formula (LP: #1156557)
  * Added AGPL license file
  * Refactoring needed to support Structure dependent IMT in scenario damage
    (LP: #1154549)
  * Implemented scenario_damage and scenario directly in risklib (LP: #1154110)
  * Make the risklib able to read csv inputs (LP: #1154110)
  * Fix OQ Engine fails working end-to-end when there is a different number of
    gmvs per site (LP: #1144388)
  * Fix Insured losses computation
  * Removed Asset and AssetOutput classes
  * Small refactoring of the FragilityFunctions so that it is easier to
    instantiate them from the FragilityModelParser in nrml (LP: #1100235)

 -- Matteo Nastasi (GEM Foundation) <nastasi@openquake.org>  Mon, 24 Jun 2013 16:31:18 +0200

python-oq-risklib (0.2.0-1) precise; urgency=low

  * Rename of the package and namespace refactoring

 -- Matteo Nastasi (GEM Foundation) <nastasi@openquake.org>  Sat, 09 Feb 2013 10:18:32 +0100

python-oq-risklib (0.1.0-1) precise; urgency=low

  * Upstream release

 -- Matteo Nastasi (GEM Foundation) <nastasi@openquake.org>  Wed, 12 Dec 2012 17:06:39 +0100<|MERGE_RESOLUTION|>--- conflicted
+++ resolved
@@ -1,13 +1,10 @@
   [Michele Simionato]
-<<<<<<< HEAD
   * Added a consistency check between the risk model keys in the job.ini and
     the risk model files
-=======
   * Scenario Risk and Scenario Damage calculators can work with a single
     configuration file now
   * When computing insured losses for an exposure without deductible and
     insuredLimit, raise an error early
->>>>>>> 11f39e0c
   * Improved the export names of the oq-lite calculators
   * Updated all the risk demos
   * Changed the EventBasedRisk demo to produce loss curves
