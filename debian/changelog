  [Michele Simionato]
<<<<<<< HEAD
  * Changed the EventBasedRisk demo to produce loss curves
=======
  * Fixed a bug with the error management: now a critical error in the
    the pre-calculation stops the whole computation and there is a single
    traceback
>>>>>>> 4609c05c
  * Improved the memory consumption and data transfer of the event_based_risk
    calculator
  * The ProbabilisticEventBased risk demo works with a single job.ini
  * Added support for NRML 0.5 for fragility functions and deprecated NRML 0.4
  * Added a ConsequenceModel parser and implemented the calculation of
    consequences in the scenario_damage calculator

  [Matteo Nastasi]
  * Imposed version for python-h5py dependency, Ubuntu 12.04 will use
    backported version from GEM repository

  [Michele Simionato]
  * Added a test for a bug of h5py version 2.0.1
  * Added a check for specific_assets not in the exposure
  * Added XML exports for the hazard curves
  * Enhanced the .rst report with info about the exposure and the source model
  * Changed the PerformanceMonitor to write only on the controller
  * Introduced HDF5 outputs for the scenario_risk calculator
  * Introduced HDF5 outputs for the scenario_damage calculator
  * Added the ability to read scenario NRML files
  * Silenced an ElementTree warning
  * Added a test with multiple assets on the same site
  * Improved the error message for invalid exposures
  * Fixed a few tests on Windows

python-oq-risklib (0.8.0-0~precise01) precise; urgency=low

  [Michele Simionato]
  * Added a --pdb flag
  * Added validation to the source IDs
  * It is now possible to pass arguments to the GSIMs in the logic tree file
  * Added data transfer information to the CSV reports
  * Fixed several bugs in the ebr calculator
  * The composite source model is saved in the HDF5 file
  * Added a command 'oq-lite info --report job.ini' to produce a report
    on a calculation without running it
  * Negative calculations IDs are recognized in the oq-lite commands
  * The GMFs are saved in the HDF5 file
  * Added vulnerability functions with Probability Mass Function
  * oq-lite has now a 'reduce' command to reduce large computations
  * The epsilon_matrix is now saved in HDF5 format
  * Fixed a bug in apply_reduce when the first argument is a numpy array
  * Added a functionality 'write_source_model' to serialize sources in XML

 -- Matteo Nastasi (GEM Foundation) <nastasi@openquake.org>  Wed, 23 Sep 2015 15:17:28 +0200

python-oq-risklib (0.7.2-0~precise01) precise; urgency=low

  [Matteo Nastasi]
  * Packaging system improvement

  [Michele Simionato]
  * Fixed an ordering bug in the GSIM logic tree

 -- Matteo Nastasi (GEM Foundation) <nastasi@openquake.org>  Fri, 05 Jun 2015 11:55:09 +0200

python-oq-risklib (0.7.1-0~precise01) precise; urgency=low

  [Michele Simionato]
  * Fixed an export bug in the scenario_damage calculator: now the case of
    multiple assets on the same location is treated correctly

 -- Matteo Nastasi (GEM Foundation) <nastasi@openquake.org>  Wed, 20 May 2015 09:58:07 +0200

python-oq-risklib (0.7.0-1~precise01) precise; urgency=low

  [Matteo Nastasi, Daniele Viganò]
  * Fixed dependencies version management

 -- Matteo Nastasi (GEM Foundation) <nastasi@openquake.org>  Thu, 07 May 2015 13:56:09 +0200

python-oq-risklib (0.7.0-0~precise01) precise; urgency=low

  [Matteo Nastasi, Daniele Viganò]
  * Add binary package support for both Ubuntu 12.04 (Precise)
    and Ubuntu 14.04 (Trusty)

  [Michele Simionato]
  * Added a check on invalid IMTs when using the JB2009 correlation model
  * Made sure that the site collection is ordered by (lon, lat) in all cases
  * Extended the scenario calculators so that they can manage multiple GSIMs
    at the same time
  * Ported the event_based calculator to oq-lite (except disaggregation)
  * Introduced a DataStore class to save either generic pickled objects or
    numpy arrays; if installed, it can use the h5py library
  * Added defaults to the parameters in job.ini
  * Extended the 'oq-lite info' command to plot some useful informations
    about the source model
  * Ported the classical_risk calculator to oq-lite
  * Added an 'oq-lite pick_rlzs' command to display the distance of the
    hazard curves from the mean, by using the RMSEP distance
  * Ported the scenario_risk calculator to oq-lite
  * Added a check to forbid exposures with an asset number=0
  * In the tests you can compare for equality files containing numbers, possibly
    ignoring the last digits
  * Increased the number of SES generated by the demo
    ProbabilisticEventBased from 10 to 200
  * For the event based calculator, print the site index where the discrepancy
    with the classical hazard curves is greater
  * Now the engine is able to gunzip transparently the logic tree files too
  * Added a convergency test for the hazard curves generated by the event
    based calculator when the number of samples is high
  * Added a script to reduce large source models and large exposure models
  * Fixed a bug in the NRML writer for nodes with value=0
  * Added a 'plot' command to oq-lite

 -- Matteo Nastasi (GEM Foundation) <nastasi@openquake.org>  Thu, 07 May 2015 10:51:21 +0200

python-oq-risklib (0.6.0-1) precise; urgency=low

  [Matteo Nastasi]
  * Wrong oq-hazardlib version dependency fixed

 -- Matteo Nastasi (GEM Foundation) <nastasi@openquake.org>  Fri, 27 Feb 2015 11:54:22 +0100

python-oq-risklib (0.6.0-0) precise; urgency=low

  [Michele Simionato]
  * Changed the event based risk demo to use fully the specific assets feature
  * Implemented export of SESCollections
  * Classical tiling calculator in oq-lite
  * Raise an error if there are assets missing the number attribute
  * Added a prefilter flag
  * Moved the management of zipfiles into oq-lite
  * Export lon and lat in the hazard curves
  * Simplified the management of GMPE logic tree realizations
  * Towards supporting Ubuntu 14.04
  * Fixed error when minIML|maxIML are missing in the fragility model
  * Ported the generation of UHS curves into risklib
  * Better error message for duplicated IMLs
  * Implemented hazard map export in oq-lite
  * Create the export_dir if possible
  * Moved the demos inside oq-risklib
  * Now sites can be extracted from the site_model.xml file
  * Fixed the oversampling bug
  * Added a warning in case of oversampling
  * Provided a user-friendly string representation of the class RlzsAssoc
  * Added classical damage QA tests
  * Add a test case for sampling two source models of different weight
  * Implemented classical damage calculator
  * Moved hazard maps and mean and quantile functions from the engine into risklib
  * Added a check for duplicated branchset IDs
  * If export_dir is not given, save on $HOME

 -- Matteo Nastasi (GEM Foundation) <nastasi@openquake.org>  Wed, 25 Feb 2015 17:04:04 +0100

python-oq-risklib (0.5.1-0) precise; urgency=low

  * consistency in version management between debian/ubuntu package and
    library from git sources

 -- Matteo Nastasi (GEM Foundation) <nastasi@openquake.org>  Thu, 18 Dec 2014 15:42:53 +0100

python-oq-risklib (0.5.0-1) precise; urgency=low

  * Fixed version in the documentation
  * Removed an incorrect warning
  * Scenario damage tests
  * Added a DamageWriter class and the expected outputs for the ScenarioDamage
    QA tests
  * Improve the error message when the user sets the wrong calculation_mode
  * Moved get_realizations from the engine into commonlib
  * Added more validation to dictionaries
  * Added a new parameter complex_fault_mesh_spacing
  * Ported the scenario tests to oq-lite
  * Added a get_params utility
  * Simplified the monitoring
  * Add the QA tests data removed from the engine
  * Added a forgotten .rst file
  * Use shallow-clone to improve CI builds speed
  * Fix documentation
  * Merged commonlib inside risklib
  * Move the calculation of input/output weights into commonlib
  * The export_dir is now always given
  * Small fixes to commonlib
  * Better error message for regions that cannot be discretized
  * Fixed precision
  * Add a facility to read source models in commonlib
  * Add an hard limit to check_mem_usage()
  * Fixed test_different_levels_ok
  * Removed an excessive validation
  * Added a validation is_valid_hazard_curves
  * Reverted the check on duplicated vulnerabilitySetID
  * Improved the validation of vulnerability models
  * Examples, tests and notebook for the feature of oq-lite
  * Some refactoring of the classes RiskModel and RiskInput
  * Basic support for risk calculators in commonlib
  * Building the documentation of risklib and some refactoring
  * Build the documentation of commonlib
  * Support of the oq-lite command-line tool
  * Converting the region_constraint into a WKT polygon in commonlib, not in
    the engine
  * Fixed a subtle ImportError
  * Added a forgotten file
  * Support for the simplification of the risk calculators
  * Rewritten the RiskModel class and refactored the Workflow classes
  * Loss per event per asset
  * Dependency check
  * Updated version of risklib
  * Merged nrmllib inside commonlib
  * Added get_exposure and some refactoring
  * Changed the RiskModel API
  * The investigationTime attribute is optional
  * Use the new validation mechanism for vulnerability/fragility functions
  * Reflected the change in risklib
  * Fixed typo in an error message
  * reversed edges to make complex surface comply with Aki & Richards conven...
  * Moved the node context manager to the node library
  * Better debugging representation of a node
  * The maximum_distance must be mandatory in all hazard calculators
  * Restored the NrmlHazardlibConverter
  * Used PlanarSurface.from_corner_points
  * Improved the validation on PMF
  * Added a generic SourceConverter class for all sources, including the
    NonParametric ones
  * Added a lazy function read_nodes
  * Added a "node_factory" validation facility to the node library
  * Rewritten the openquake validation mechanism; now it is done in commonlib
  * Support validation code for the engine
  * Added a few validation functions
  * Added a validation on the GSIM name
  * Added MeanLossTestCase and some comments/docstrings
  * Small improvements
  * Logging the size of received data, to assess the stress on rabbitmq
  * Parallel filtering
  * Fixed the branch ordering
  * Ordering the sources after splitting-filtering them
  * Added an EpsilonProvider class
  * Introduced get_epsilons
  * Improved the splitting mechanism
  * Fix an ordering on the exported GMF
  * Moved parse_config from the engine to commonlib
  * Given a proper ordering to BranchTuples
  * Decoupled the sampling logic from the GsimLogicTree class
  * Get more information about the number of realizations in full enumeration
  * Small refactoring of the block-splitting routines
  * Fixed the sampling in GsimLogicTree
  * Small changes to support the refactoring on the engine side
  * packager.sh: missing update fixed
  * Risk loaders
  * Added a property .imts to the RiskModel class
  * The rupture seed is now visible in the XML file
  * Made explicit the dependence from the getters
  * GMPE logic tree fix
  * Many improvements to make the SourceCollector more usable from the
    command-line
  * Fix for the case of empty SES
  * Add a debug flag to enable set -x in packager.sh
  * Improved the SourceCollector
  * Fix gmf duplication
  * Removed logictree.enumerate_paths
  * Moved modules to manage sources and logic trees from the engine
  * Minor refactoring of scientific.scenario_damage
  * Reflected the API change in risklib
  * Refactoring of risklib needed to solve the problem of the block size
    dependence
  * Remove CalculationUnit
  * Removed some useless code from risklib
  * Fix branch var to be compliant within the new CI git plugin
  * Updates Copyright to 2014
  * rupture_to_element facility
  * Ci devtest
  * Renamed common->commonlib
  * Add setup.py
  * Improved validation and some cleanup
  * Decouple the gsim logic tree from the SES output and remove dead code
  * Moved the tests directory inside the package
  * Refactored the conversion library
  * More work on the conversion/validation library
  * Add loss type to risk outputs
  * Pull request for the validation library
  * Standard Loss map GeoJSON
  * Exporting the GMF in XML should not require keeping all the tree in memory
  * No unicode + StringIO in tests
  * Fix parsing of isAbsolute
  * Insured loss curves statistics
  * Csv tools
  * Fixed the streaming xml writer
  * Hazard Curve GeoJSON parser
  * GeoJSON map node values should be floats
  * Node library
  * Ruptures now have a tag attribute
  * Revise insured losses algorithm
  * Added an InvalidFile exception
  * Add stdDevLoss field
  * Compute Curve stats
  * Implemented a StreamingXMLWriter
  * Minor optimizations by using memoization
  * Fix quantile maps computation
  * Fix Asset statistics
  * NRML parsers/writers should be able to accept either file paths or
    file-like objects
  * Refactoring: added risk workflows
  * Add '__version__' to package init
  * Hazard map GeoJSON writer
  * GeoJSON LossMap Writer
  * Remove 'ndenumerate'

 -- Matteo Nastasi (GEM Foundation) <nastasi@openquake.org>  Wed, 10 Dec 2014 11:17:03 +0100

python-oq-risklib (0.3.0-1) precise; urgency=low

  * Lxc sandbox - improved CI with sandboxed source tests (LP: #1177319)
  * Refactoring: remove curve module (LP: #1174231)
  * Update Event Based algorithm (LP: #1168446)
  * Fix sampling in lognormaldistribution when mean = 0, covs = 0
    (LP: #1167863)
  * Strictly increasing vulnerability function in classical calculator
    (LP: #1165076)
  * Added concurrent.futures to risklib (temporary solution)
  * Update average loss formula (LP: #1156557)
  * Added AGPL license file
  * Refactoring needed to support Structure dependent IMT in scenario damage
    (LP: #1154549)
  * Implemented scenario_damage and scenario directly in risklib (LP: #1154110)
  * Make the risklib able to read csv inputs (LP: #1154110)
  * Fix OQ Engine fails working end-to-end when there is a different number of
    gmvs per site (LP: #1144388)
  * Fix Insured losses computation
  * Removed Asset and AssetOutput classes
  * Small refactoring of the FragilityFunctions so that it is easier to
    instantiate them from the FragilityModelParser in nrml (LP: #1100235)

 -- Matteo Nastasi (GEM Foundation) <nastasi@openquake.org>  Mon, 24 Jun 2013 16:31:18 +0200

python-oq-risklib (0.2.0-1) precise; urgency=low

  * Rename of the package and namespace refactoring

 -- Matteo Nastasi (GEM Foundation) <nastasi@openquake.org>  Sat, 09 Feb 2013 10:18:32 +0100

python-oq-risklib (0.1.0-1) precise; urgency=low

  * Upstream release

 -- Matteo Nastasi (GEM Foundation) <nastasi@openquake.org>  Wed, 12 Dec 2012 17:06:39 +0100<|MERGE_RESOLUTION|>--- conflicted
+++ resolved
@@ -1,11 +1,8 @@
   [Michele Simionato]
-<<<<<<< HEAD
   * Changed the EventBasedRisk demo to produce loss curves
-=======
   * Fixed a bug with the error management: now a critical error in the
     the pre-calculation stops the whole computation and there is a single
     traceback
->>>>>>> 4609c05c
   * Improved the memory consumption and data transfer of the event_based_risk
     calculator
   * The ProbabilisticEventBased risk demo works with a single job.ini
