--- conflicted
+++ resolved
@@ -71,13 +71,10 @@
 # this is used by classical_risk from csv
 @export.add(('/avg_losses', 'csv'))
 def export_avg_losses(ekey, dstore):
-<<<<<<< HEAD
-    """
-    :param ekey: export key, i.e. a pair (datastore key, fmt)
-    :param dstore: datastore object
-    """
-=======
->>>>>>> a926c1cb
+    """
+    :param ekey: export key, i.e. a pair (datastore key, fmt)
+    :param dstore: datastore object
+    """
     avg_losses = dstore[ekey[0] + '/rlzs']
     rlzs = dstore['rlzs_assoc'].realizations
     assets = get_assets(dstore)
@@ -93,41 +90,13 @@
     return fnames
 
 
-<<<<<<< HEAD
-@export.add(('/loss_curves', 'csv'), ('/loss_maps', 'csv'),
-            ('/agg_loss_curve', 'csv'))
-def export_loss_curves(ekey, dstore):
-    """
-    :param ekey: export key, i.e. a pair (datastore key, fmt)
-    :param dstore: datastore object
-    """
-    name = ekey[0][1:]
-    if name == 'agg_loss_curve':
-        assets = None
-        columns = 'losses poes avg'.split()
-    elif name == 'loss_curves':
-        assets = get_assets(dstore)
-        columns = 'asset_ref lon lat losses poes avg'.split()
-    elif name == 'loss_maps':
-        assets = get_assets(dstore)
-        columns = None
-    rlzs = dstore['rlzs_assoc'].realizations
-    rlz_by_dset = {rlz.uid: rlz for rlz in rlzs}
-    fnames = []
-    for dset, curves in dstore.get(ekey[0] + '/stats', {}).iteritems():
-        fnames.extend(
-            _export_curves_csv(name, assets, curves[:], dstore.export_dir,
-                               dset, columns))
-    if not dstore['oqparam'].individual_curves:
-        return fnames
-    for dset, curves in dstore.get(ekey[0] + '/rlzs', {}).iteritems():
-        prefix = 'rlz-%03d' % rlz_by_dset[dset].ordinal
-        fnames.extend(
-            _export_curves_csv(name, assets, curves[:], dstore.export_dir,
-=======
 # this is used by event_based_risk
 @export.add(('avglosses_rlzs', 'csv'))
 def export_avglosses_csv(ekey, dstore):
+    """
+    :param ekey: export key, i.e. a pair (datastore key, fmt)
+    :param dstore: datastore object
+    """
     data_by_rlz = dstore[ekey[0]]
     rlzs = dstore['rlzs_assoc'].realizations
     sitemesh = dstore['/sitemesh']
@@ -181,13 +150,10 @@
         prefix = 'rlz-%03d' % rlz_by_dset[dset].ordinal
         fnames.extend(
             _export_curves_csv(name[1:], assets, curves[:], dstore.export_dir,
->>>>>>> a926c1cb
                                prefix, columns))
     return fnames
 
 
-<<<<<<< HEAD
-=======
 @export.add(('/loss_curves-stats', 'csv'),
             ('/agg_loss_curve-stats', 'csv'),
             ('/loss_curves-stats_ins', 'csv'),
@@ -218,7 +184,6 @@
     return fnames
 
 
->>>>>>> a926c1cb
 def _export_curves_csv(name, assets, curves, export_dir, prefix, columns=None):
     fnames = []
     for loss_type in curves.dtype.fields:
@@ -235,13 +200,10 @@
 
 @export.add(('event_loss', 'csv'), ('event_loss_asset', 'csv'))
 def export_event_loss(ekey, dstore):
-<<<<<<< HEAD
-    """
-    :param ekey: export key, i.e. a pair (datastore key, fmt)
-    :param dstore: datastore object
-    """
-=======
->>>>>>> a926c1cb
+    """
+    :param ekey: export key, i.e. a pair (datastore key, fmt)
+    :param dstore: datastore object
+    """
     name, fmt = ekey
     fnames = []
     for i, data in enumerate(dstore[ekey[0]]):
@@ -257,13 +219,10 @@
 # a better data structure
 @export.add(('damages_by_key', 'xml'))
 def export_damage(ekey, dstore):
-<<<<<<< HEAD
-    """
-    :param ekey: export key, i.e. a pair (datastore key, fmt)
-    :param dstore: datastore object
-    """
-=======
->>>>>>> a926c1cb
+    """
+    :param ekey: export key, i.e. a pair (datastore key, fmt)
+    :param dstore: datastore object
+    """
     oqparam = dstore['oqparam']
     riskmodel = dstore['riskmodel']
     rlzs = dstore['rlzs_assoc'].realizations
@@ -337,13 +296,10 @@
 
 @export.add(('damages_by_rlz', 'csv'))
 def export_classical_damage_csv(ekey, dstore):
-<<<<<<< HEAD
-    """
-    :param ekey: export key, i.e. a pair (datastore key, fmt)
-    :param dstore: datastore object
-    """
-=======
->>>>>>> a926c1cb
+    """
+    :param ekey: export key, i.e. a pair (datastore key, fmt)
+    :param dstore: datastore object
+    """
     damages_by_rlz = dstore['damages_by_rlz']
     rlzs = dstore['rlzs_assoc'].realizations
     damage_states = dstore['riskmodel'].damage_states
@@ -356,13 +312,8 @@
             _export_classical_damage_csv(
                 dstore.export_dir, fname, dmg_states, damages))
     return fnames
-<<<<<<< HEAD
-
-
-=======
-
-
->>>>>>> a926c1cb
+
+
 def _export_classical_damage_csv(export_dir, fname, damage_states,
                                  fractions_by_asset):
     """
@@ -396,12 +347,9 @@
 def export_risk(ekey, dstore):
     """
     Export the loss curves of a given realization in CSV format.
-<<<<<<< HEAD
-
-    :param ekey: export key, i.e. a pair (datastore key, fmt)
-    :param dstore: datastore object
-=======
->>>>>>> a926c1cb
+
+    :param ekey: export key, i.e. a pair (datastore key, fmt)
+    :param dstore: datastore object
     """
     oqparam = dstore['oqparam']
     unit_by_lt = {riskmodels.cost_type_to_loss_type(ct['name']): ct['unit']
